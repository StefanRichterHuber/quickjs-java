--- conflicted
+++ resolved
@@ -6,6 +6,7 @@
 use log::debug;
 use rquickjs::{function::Args, Function};
 
+use crate::{context, java_js_proxy, js_java_proxy::JSJavaProxy};
 use crate::{context, java_js_proxy, js_java_proxy::JSJavaProxy};
 
 /// Implementation com.github.stefanrichterhuber.quickjs.QuickJSFunction.closeFunction(long ptr)
@@ -33,6 +34,7 @@
 }
 
 /// Implementation com.github.stefanrichterhuber.quickjs.QuickJSFunction.callFunction(long ptr)
+/// Implementation com.github.stefanrichterhuber.quickjs.QuickJSFunction.callFunction(long ptr)
 #[no_mangle]
 pub extern "system" fn Java_com_github_stefanrichterhuber_quickjs_QuickJSFunction_callFunction<
     'a,
@@ -40,6 +42,7 @@
     mut _env: JNIEnv<'a>,
     _obj: JObject<'a>,
     runtime_ptr: jlong,
+    _values: JObjectArray<'a>,
     _values: JObjectArray<'a>,
 ) -> JObject<'a> {
     // Fetch context object from QuickJS Function
@@ -55,11 +58,7 @@
 
     let func = ptr_to_function(runtime_ptr);
     debug!("Called QuickJSFunction with id {}", runtime_ptr);
-<<<<<<< HEAD
     let result = invoke_js_function_with_java_parameters(_env, &context, &*func, _values);
-=======
-    let result = invoke_js_function_with_java_parameters(_env, &*func, _values);
->>>>>>> 1194539f
 
     // Prevents dropping the function
     _ = function_to_ptr(func);
@@ -69,26 +68,20 @@
 /// Invokes a JS function with Java parameters. All java parameters are converted to their JS representations, then the function is called.
 pub(crate) fn invoke_js_function_with_java_parameters<'a>(
     mut env: JNIEnv<'a>,
-<<<<<<< HEAD
     context: &JObject<'a>,
-=======
->>>>>>> 1194539f
     func: &Function<'_>,
     parameters: JObjectArray<'a>,
 ) -> JObject<'a> {
     let ctx = func.ctx();
 
     let args_len = env.get_array_length(&parameters).unwrap();
+    let args_len = env.get_array_length(&parameters).unwrap();
 
     let s: Result<JSJavaProxy, _> = if args_len > 0 {
         let mut args = Vec::with_capacity(args_len as usize);
         for i in 0..args_len {
             let arg = env.get_object_array_element(&parameters, i).unwrap();
-<<<<<<< HEAD
             let arg_js = java_js_proxy::ProxiedJavaValue::from_object(&mut env, &context, arg);
-=======
-            let arg_js = java_js_proxy::ProxiedJavaValue::from_object(&mut env, arg);
->>>>>>> 1194539f
             args.push(arg_js);
         }
 
@@ -103,12 +96,9 @@
     };
 
     let result = match s {
-<<<<<<< HEAD
         Ok(s) => s.into_jobject(&context, &mut env).unwrap(),
-=======
-        Ok(s) => s.into_jobject(&mut env).unwrap(),
->>>>>>> 1194539f
         Err(e) => {
+            context::handle_exception(e, ctx, &mut env);
             context::handle_exception(e, ctx, &mut env);
             JObject::null()
         }
