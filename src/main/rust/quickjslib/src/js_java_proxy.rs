use jni::objects::JValue;
use jni::{objects::JObject, signature::ReturnType, sys::jlong, JNIEnv};
use log::debug;
use log::error;
use rquickjs::{FromJs, Value};
/// This proxy assist in converting JS values to Java values
pub struct JSJavaProxy<'js> {
    pub value: Value<'js>,
}

impl<'js> FromJs<'js> for JSJavaProxy<'js> {
    fn from_js(_ctx: &rquickjs::Ctx<'js>, value: Value<'js>) -> rquickjs::Result<Self> {
        Ok(JSJavaProxy { value })
    }
}

impl<'js, 'vm> JSJavaProxy<'js> {
    pub fn new(value: Value<'js>) -> Self {
        JSJavaProxy { value }
    }

    // Converts the stored JS value to an Java object
    pub fn into_jobject(
        self,
        context: &JObject<'vm>,

        env: &mut JNIEnv<'vm>,
    ) -> Option<JObject<'vm>> {
        if self.value.is_null() {
            debug!("Map JS null to Java null");
            return Some(JObject::null());
        } else if self.value.is_undefined() {
            debug!("Map JS undefined to Java null");
            return Some(JObject::null());
        } else if self.value.is_array() {
            debug!("Map JS array to Java java.util.ArrayList",);
            let array = self.value.as_array().unwrap();
            let len = array.len() as i32;

            let list_class = env
                .find_class("java/util/ArrayList")
                .expect("Failed to load the target class");
            let list = env
                .new_object(list_class, "(I)V", &[jni::objects::JValueGen::Int(len)])
                .unwrap();

            let add_id = env
                .get_method_id("java/util/ArrayList", "add", "(Ljava/lang/Object;)Z")
                .unwrap();

            for value in array.iter::<JSJavaProxy>() {
                let value = value.unwrap();
                let value = value.into_jobject(context, env);

                if let Some(v) = value {
                    unsafe {
                        env.call_method_unchecked(
                            &list,
                            add_id,
                            ReturnType::Primitive(jni::signature::Primitive::Boolean),
                            &[JValue::Object(&v).as_jni()],
                        )
                        .unwrap()
                    };
                }
            }

            return Some(list);
        } else if self.value.is_function() {
            let f = self.value.as_function().unwrap();
            let f = f.clone();

            let func = Box::new(f);
            let ptr = Box::into_raw(func) as jlong;

            let js_function_class = env
                .find_class("com/github/stefanrichterhuber/quickjs/QuickJSFunction")
                .expect("Failed to load the target class");

<<<<<<< HEAD
            let result = env.new_object(
                js_function_class,
                "(JLcom/github/stefanrichterhuber/quickjs/QuickJSContext;)V",
                &[
                    jni::objects::JValueGen::Long(ptr),
                    jni::objects::JValueGen::Object(context),
                ],
=======
            let result = env
                .new_object(
                    js_function_class,
                    "(J)V",
                    &[jni::objects::JValueGen::Long(ptr)],
                )
                .unwrap();
            debug!("Map JS function to Java com.github.stefanrichterhuber.quickjs.QuickJSFunction with id {}", ptr
>>>>>>> 1194539f
            );

            match result {
                Ok(result) => {
                    debug!("Map JS function to Java com.github.stefanrichterhuber.quickjs.QuickJSFunction with id {}", ptr
                    );
                    return Some(result);
                }
                Err(e) => {
                    error!("Failed to create a new object: {}", e);
                    return None;
                }
            }
        } else if self.value.is_object() {
            debug!("Map JS object to Java java.util.HashMap",);
            let obj = self.value.as_object().unwrap();

            let hash_map_class = env
                .find_class("java/util/HashMap")
                .expect("Failed to load the target class");

            let hash_map = env.new_object(hash_map_class, "()V", &[]).unwrap();

            // Determines the method id of the Map.put(K, V) method for better performance
            let put_id = env
                .get_method_id(
                    "java/util/HashMap",
                    "put",
                    "(Ljava/lang/Object;Ljava/lang/Object;)Ljava/lang/Object;",
                )
                .unwrap();

            for v in obj.keys() {
                let key: String = v.unwrap();
                let k = env.new_string(&key).unwrap();
                let value: JSJavaProxy = obj.get(key.as_str()).unwrap();
                let value = value.into_jobject(context, env);

                if let Some(v) = value {
                    unsafe {
                        env.call_method_unchecked(
                            &hash_map,
                            put_id,
                            ReturnType::Object,
                            &[JValue::Object(&k).as_jni(), JValue::Object(&v).as_jni()],
                        )
                        .unwrap()
                    };
                }
            }
            return Some(hash_map);
        } else if self.value.is_float() {
            debug!("Map JS float to Java java.lang.Double",);

            let value = self.value.as_float().unwrap();
            let class = env
                .find_class("java/lang/Double")
                .expect("Failed to load the target class");
            let result = env
                .call_static_method(
                    class,
                    "valueOf",
                    "(D)Ljava/lang/Double;",
                    &[jni::objects::JValueGen::Double(value)],
                )
                .expect("Failed to create Integer object from value");
            let object = result.l().unwrap();
            return Some(object);
        } else if self.value.is_int() {
            debug!("Map JS int to Java java.lang.Integer",);

            let value = self.value.as_int().unwrap();
            let class = env
                .find_class("java/lang/Integer")
                .expect("Failed to load the target class");
            let result = env
                .call_static_method(
                    class,
                    "valueOf",
                    "(I)Ljava/lang/Integer;",
                    &[jni::objects::JValueGen::Int(value)],
                )
                .expect("Failed to create Integer object from value");
            let object = result.l().unwrap();
            return Some(object);
        } else if self.value.is_string() {
            debug!("Map JS string to Java java.lang.String",);
            let value: String = self.value.as_string().unwrap().get().unwrap();
            let object = env.new_string(value).unwrap().into();

            return Some(object);
        } else if self.value.is_bool() {
            debug!("Map JS bool to Java java.lang.Boolean",);
            let value = self.value.as_bool().unwrap();
            let class = env
                .find_class("java/lang/Boolean")
                .expect("Failed to load the target class");
            let field = if value { "TRUE" } else { "FALSE" };
            let result = env
                .get_static_field(class, field, "Ljava/lang/Boolean;")
                .unwrap();

            let object = result.l().unwrap();
            return Some(object);
        } else {
            error!("Unknown JS value -> could not be mapped!",);
            return None;
        }
    }
}<|MERGE_RESOLUTION|>--- conflicted
+++ resolved
@@ -1,3 +1,7 @@
+use jni::objects::JValue;
+use jni::{objects::JObject, signature::ReturnType, sys::jlong, JNIEnv};
+use log::debug;
+use log::error;
 use jni::objects::JValue;
 use jni::{objects::JObject, signature::ReturnType, sys::jlong, JNIEnv};
 use log::debug;
@@ -15,6 +19,7 @@
 }
 
 impl<'js, 'vm> JSJavaProxy<'js> {
+impl<'js, 'vm> JSJavaProxy<'js> {
     pub fn new(value: Value<'js>) -> Self {
         JSJavaProxy { value }
     }
@@ -28,12 +33,15 @@
     ) -> Option<JObject<'vm>> {
         if self.value.is_null() {
             debug!("Map JS null to Java null");
+            debug!("Map JS null to Java null");
             return Some(JObject::null());
         } else if self.value.is_undefined() {
+            debug!("Map JS undefined to Java null");
             debug!("Map JS undefined to Java null");
             return Some(JObject::null());
         } else if self.value.is_array() {
             debug!("Map JS array to Java java.util.ArrayList",);
+            debug!("Map JS array to Java java.util.ArrayList",);
             let array = self.value.as_array().unwrap();
             let len = array.len() as i32;
 
@@ -42,6 +50,10 @@
                 .expect("Failed to load the target class");
             let list = env
                 .new_object(list_class, "(I)V", &[jni::objects::JValueGen::Int(len)])
+                .unwrap();
+
+            let add_id = env
+                .get_method_id("java/util/ArrayList", "add", "(Ljava/lang/Object;)Z")
                 .unwrap();
 
             let add_id = env
@@ -62,6 +74,15 @@
                         )
                         .unwrap()
                     };
+                    unsafe {
+                        env.call_method_unchecked(
+                            &list,
+                            add_id,
+                            ReturnType::Primitive(jni::signature::Primitive::Boolean),
+                            &[JValue::Object(&v).as_jni()],
+                        )
+                        .unwrap()
+                    };
                 }
             }
 
@@ -77,7 +98,6 @@
                 .find_class("com/github/stefanrichterhuber/quickjs/QuickJSFunction")
                 .expect("Failed to load the target class");
 
-<<<<<<< HEAD
             let result = env.new_object(
                 js_function_class,
                 "(JLcom/github/stefanrichterhuber/quickjs/QuickJSContext;)V",
@@ -85,16 +105,6 @@
                     jni::objects::JValueGen::Long(ptr),
                     jni::objects::JValueGen::Object(context),
                 ],
-=======
-            let result = env
-                .new_object(
-                    js_function_class,
-                    "(J)V",
-                    &[jni::objects::JValueGen::Long(ptr)],
-                )
-                .unwrap();
-            debug!("Map JS function to Java com.github.stefanrichterhuber.quickjs.QuickJSFunction with id {}", ptr
->>>>>>> 1194539f
             );
 
             match result {
@@ -109,6 +119,7 @@
                 }
             }
         } else if self.value.is_object() {
+            debug!("Map JS object to Java java.util.HashMap",);
             debug!("Map JS object to Java java.util.HashMap",);
             let obj = self.value.as_object().unwrap();
 
@@ -127,6 +138,15 @@
                 )
                 .unwrap();
 
+            // Determines the method id of the Map.put(K, V) method for better performance
+            let put_id = env
+                .get_method_id(
+                    "java/util/HashMap",
+                    "put",
+                    "(Ljava/lang/Object;Ljava/lang/Object;)Ljava/lang/Object;",
+                )
+                .unwrap();
+
             for v in obj.keys() {
                 let key: String = v.unwrap();
                 let k = env.new_string(&key).unwrap();
@@ -143,10 +163,20 @@
                         )
                         .unwrap()
                     };
+                    unsafe {
+                        env.call_method_unchecked(
+                            &hash_map,
+                            put_id,
+                            ReturnType::Object,
+                            &[JValue::Object(&k).as_jni(), JValue::Object(&v).as_jni()],
+                        )
+                        .unwrap()
+                    };
                 }
             }
             return Some(hash_map);
         } else if self.value.is_float() {
+            debug!("Map JS float to Java java.lang.Double",);
             debug!("Map JS float to Java java.lang.Double",);
 
             let value = self.value.as_float().unwrap();
@@ -165,6 +195,7 @@
             return Some(object);
         } else if self.value.is_int() {
             debug!("Map JS int to Java java.lang.Integer",);
+            debug!("Map JS int to Java java.lang.Integer",);
 
             let value = self.value.as_int().unwrap();
             let class = env
@@ -182,11 +213,13 @@
             return Some(object);
         } else if self.value.is_string() {
             debug!("Map JS string to Java java.lang.String",);
+            debug!("Map JS string to Java java.lang.String",);
             let value: String = self.value.as_string().unwrap().get().unwrap();
             let object = env.new_string(value).unwrap().into();
 
             return Some(object);
         } else if self.value.is_bool() {
+            debug!("Map JS bool to Java java.lang.Boolean",);
             debug!("Map JS bool to Java java.lang.Boolean",);
             let value = self.value.as_bool().unwrap();
             let class = env
