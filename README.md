# QuickJS Java

This is a Java library to use [QuickJS from Fabrice Bellard](https://bellard.org/quickjs/) with Java. It uses a native library build with Rust which uses [rquickjs](https://github.com/DelSkayn/rquickjs) to interface QuickJS and [jni-rs](https://github.com/jni-rs/jni-rs) for Java - Rust interop.

## Why another JavaScript runtime for Java?

There are several (more) mature JavaScript runtimes for Java like

- [Nashorn](https://github.com/openjdk/nashorn)
- [GraalVM JS](https://www.graalvm.org/latest/reference-manual/js/), which also runs independently of GraalVM

<<<<<<< HEAD
All of these deeply integrate with the Java runtime and allow full access of JS scripts into the Java runtime. For some applications this might be a security or stability issue. This runtime, on the other hand, only has a very lean interface between Java and Javascript. Scripts can only access the objects explicitly passed into the runtime and have no other access to the outside world. Furthermore hard limits on time and memory consumption of the scripts can be easily set, to limit the impact af malicious or faulty scripts on your applications. This is especially great to implement some calculation or validation scripts, so very small scripts with a small, very well defined scope. Due to the safe nature of this runtime, you can pass writing this scripts to trusted users without compromising the integrity of the rest of your application.
=======
All of these deeply integrate with the Java runtime and allow full access of JS scripts into the Java runtime. For some applications this might be a security or stability issue. This runtime, on the other hand, only has a very lean interface between Java and Javascript. Scripts can only access the objects explicitly passed into the runtime and have no other access to the outside world. Furthermore hard limits on time and memory consumption of the scripts can be easily set, to limit the impact af malicious or faulty scripts on your applications This is especially great to implement some calculation or validation scripts, so very small scripts with a small, very well defined scope. Due to the safe nature of this runtime, you can pass writing this scripts to trusted users without compromising the integrity of the rest of your application.
>>>>>>> 1194539f

On the other hand, this library requires a native library to be build, which adds some build complexity (requires Rust with cargo).

## Build

You need Java 21 and Rust with cargo to build this project. The `rust-maven-plugin` is used to trigger rust build from maven, so a single

```cli
mvn clean install
```

is enough to build and test the whole library.

## How to use

Import library

```xml
<dependency>
    <groupId>com.github.stefanrichterhuber</groupId>
    <artifactId>quickjs-Java</artifactId>
    <version>1.0-SNAPSHOT</version>
</dependency>
```

And then create a QuickJS runtime and QuickJS context and start using Javascript.

```Java
try (QuickJSRuntime runtime = new QuickJSRuntime(); // A QuickJSRuntime manages resource limits
    QuickJSContext context = runtime.createContext()) { // A QuickJSContext manages an independent namespace
    
    runtime.withScriptRuntimeLimit(1, TimeUnit.SECONDS);

    // Set global variable. For supported types, see table below.
    context.setGlobal("a", "hello");
    // Get global variable. Always returns (boxed) Object or null. Type-check and cast on the java side. See table of supported types below.
    Object a = context.getGlobal("a");
    // Eval script. Always returns a (boxed) Object or null. Type-check and cast on the java side. See table of supported types below.
    Object v = context.eval("3 + 4");
    assertEquals(7, (Integer)v);

    // Set both a function from java as well as create a native JS function
    context.setGlobal("f1", (String a) -> "Hello " + a);
    context.eval("function f2(a) { return 'Hello from JS dear ' + a; };");

    // Both functions can be called by using invoke
    String r1 = (String) context.invoke("f1", "World");
    assertEquals("Hello World", r1);

    String r2 = (String) context.invoke("f2", "World");
    assertEquals("Hello from JS dear World", r2);
}
```

For further examples look at `com.github.stefanrichterhuber.quickjs.QuickJSContextTest`.

### Supported types

The rust library seamlessly translates all supported Java types to JS types and back. Translation is always a copy operation so changes to an `object` created from a `Map` won't be written back to map, for example. A Java function imported into the JS context will be exported as `com.github.stefanrichterhuber.quickjs.QuickJSFunction`.
All supported Java types can be used as globals, retrieved as globals or used as function parameters or return values and map values.

<<<<<<< HEAD
| Java type                                                   |      JS Type            |  Remark                                                                                                                                                                       |
|-------------------------------------------------------------|:-----------------------:|-------------------------------------------------------------------------------------------------------------------------------------------------------------------------------|
| `null`                                                      | `null`                  | Both js `null` and `undefined` are mapped to Java `null`.                                                                                                                     |
| `java.lang.Integer`                                         | `int`                   | -                                                                                                                                                                             |
| `java.lang.Double` / `java.lang.Float`                      | `float` ( 64-bit)       | rquickjs only supports 64-bit floats                                                                                                                                          |
| `java.lang.String`                                          | `string`                | -                                                                                                                                                                             |
| `java.lang.Boolean`                                         | `bool`                  | -                                                                                                                                                                             |
| `java.util.Map<String, ?>`                                  | `object`                | Key is expected to be a String, values can be of any of the supported Java types, including another map or functions!                                                         |
| `java.lang.Iterable<?>`                                     | `array`                 | Iterable is copied value by value to JS array. JS arrays are converted to `java.util.ArrayList`. Values can be of any of the supported Java types.                            |
| `java.lang.Object[]`                                        | `array`                 | Array is copied value by value to JS array.  If extracted back from JS, the array will always return as a `java.util.ArrayList`.                                              |
| `java.util.function.Function<?,?>`                          | `function`              | both parameter and return type could be any of the supported Java types                                                                                                       |
| `java.util.function.Supplier<?>`                            | `function`              | return type could be any of the supported Java types                                                                                                                          |
| `java.util.function.BiFunction<?,?,?>`                      | `function`              | both parameters and return type could be any of the supported Java types                                                                                                      |
| `java.util.function.Consumer<?>`                            | `function`              | parameter could be any of the supported Java types                                                                                                                            |
| `java.util.function.BiConsumer<?, ?>`                       | `function`              | parameter could be any of the supported Java types                                                                                                                            |
| `com.github.stefanrichterhuber.quickjs.VariadicFunction<?>` | `function`              | Java function with an `java.lang.Object` array (variardic parameters) as parameter, a generic solution when other functions don't work. Requires manual casts                 |
| `com.github.stefanrichterhuber.quickjs.QuickJSFunction`     | `function`              | if js returns a function, its converted to a QuickJSFunction which can be called from Java or added back to the JS context where it will be transformed back to a function    |
=======
| Java type                                               |      JS Type            |  Remark                                                                                                                                                                       |
|---------------------------------------------------------|:-----------------------:|-------------------------------------------------------------------------------------------------------------------------------------------------------------------------------|
| `null`                                                  | `null`                  | Both js `null` and `undefined` are mapped to Java `null`.                                                                                                                       |
| `java.lang.Integer`                                     | `int`                   | -                                                                                                                                                                             |
| `java.lang.Double` / `java.lang.Float`                  | `float` ( 64-bit)       | rquickjs only supports 64-bit floats                                                                                                                                          |
| `java.lang.String`                                      | `string`                | -                                                                                                                                                                             |
| `java.lang.Boolean`                                     | `bool`                  | -                                                                                                                                                                             |
| `java.util.Map<String, ?>`                              | `object`                | Key is expected to be a String, values can be of any of the supported Java types, including another map or functions!                                                         |
| `java.lang.Iterable<?>`                                 | `array`                 | Iterable is copied value by value to JS array. JS arrays are converted to `java.util.ArrayList`. Values can be of any of the supported Java types.                            |
| `java.lang.Object[]`                                    | `array`                 | Array is copied value by value to JS array.  If extracted back from JS, the array will always return as a `java.util.ArrayList`.                                              |
| `java.util.function.Function<?,?>`                      | `function`              | both parameter and return type could be any of the supported Java types                                                                                                       |
| `java.util.function.Supplier<?>`                        | `function`              | return type could be any of the supported Java types                                                                                                                          |
| `java.util.function.BiFunction<?,?,?>`                  | `function`              | both parameters and return type could be any of the supported Java types                                                                                                      |
| `java.util.function.Consumer<?>`                        | `function`              | parameter could be any of the supported Java types                                                                                                                            |
| `com.github.stefanrichterhuber.quickjs.QuickJSFunction` | `function`              | if js returns a function, its converted to a QuickJSFunction which can be called from Java or added back to the JS context where it will be transformed back to a function    |
>>>>>>> 1194539f

### Logging

This library uses log4j2 for logging on the java side and the `log` crate on the Rust side. Log messages from the native library are passed into the JVM and logged using log4j2 with the logger name `[QuickJS native library]`.

## TODO / Known issues

- [ ] Add support for BigInteger and BigDecimal. Requires support from rquickjs library.
- [x] Allow the user to stop script running too long
- [ ] Fix issues around float values ( e.g. `eval("2.37")` results in an int `2`)
- [ ] Support cross-build of native library in maven, so multiple arches are supported out-of-the box.
- [ ] Fix issues with forwarding log messages from native to Java runtime at `trace` level. It results in an infinite loop, because JNI also logs at `trace` level.

## Architecture

The project consists of three layers:

1. A thin Java layer of only a few Java Classes basically only wrapping the native calls into the rust library. Therefore very few dependencies are used. The `jar-jni` jar is used to locate and load the native library and `log4j-api` is used for logging.
2. A Rust library `quickjslib` which uses the `jni` crate to provide a native interface to Java and the `rquickjs` crate to call `QuickJS`. Using the traits `IntoJs` and `FromJs` provided by `rquickjs` all the conversion between QuickJS objects and Java objects happens on the Rust side of the project. To simplify the type conversion and native interfaces only the boxed version of primitive values is supported. The `log` crate is used for logging, with a custom implementation of the `Log` crate provided, which redirects all message to the Java runtime, where these will be logged using `log4j2`.
3. `QuickJS` runtime.

"Classic" Java JNI was preferred over the newer "Foreign Function and Memory API", since the native library is only planned to be used with Java so it could be tailored to its use. This allows more direct Rust - Java interactions like easily calling Java methods on objects or even create new Java objects using their constructor. A "Foreign Function an Memory API" approach would have resulted in a thinner native layer with far higher implementation effort on the Java side for all the type conversion, especially sacrificing the type and lifetime safety the current rust layer provides for the QuickJS runtime.
<<<<<<< HEAD
There are, however, a few unsafe hacks within the native layer, since the lifetime of the QuickJS runtime, context and an exported functions is not managed by the native Rust layer but by the Java runtime (therefore all of them implementing `java.lang.AutoClosable`), which requires conversion of boxed objects to raw pointers and back. A `java.lang.ref.Cleaner` is used in the `QuickJSRuntime` to ensure a cleanup if the runtime gets garbage collected without proper closing the runtime and dependent resources (contexts and functions).
=======
There are, however, a few unsafe hacks within the native layer, since the lifetime of the QuickJS runtime, context and an exported function is not managed by the native Rust layer but by the Java runtime (therefore all of them implementing `java.lang.AutoClosable`), which requires conversion of boxed objects to raw pointers and back.
>>>>>>> 1194539f
<|MERGE_RESOLUTION|>--- conflicted
+++ resolved
@@ -9,11 +9,7 @@
 - [Nashorn](https://github.com/openjdk/nashorn)
 - [GraalVM JS](https://www.graalvm.org/latest/reference-manual/js/), which also runs independently of GraalVM
 
-<<<<<<< HEAD
 All of these deeply integrate with the Java runtime and allow full access of JS scripts into the Java runtime. For some applications this might be a security or stability issue. This runtime, on the other hand, only has a very lean interface between Java and Javascript. Scripts can only access the objects explicitly passed into the runtime and have no other access to the outside world. Furthermore hard limits on time and memory consumption of the scripts can be easily set, to limit the impact af malicious or faulty scripts on your applications. This is especially great to implement some calculation or validation scripts, so very small scripts with a small, very well defined scope. Due to the safe nature of this runtime, you can pass writing this scripts to trusted users without compromising the integrity of the rest of your application.
-=======
-All of these deeply integrate with the Java runtime and allow full access of JS scripts into the Java runtime. For some applications this might be a security or stability issue. This runtime, on the other hand, only has a very lean interface between Java and Javascript. Scripts can only access the objects explicitly passed into the runtime and have no other access to the outside world. Furthermore hard limits on time and memory consumption of the scripts can be easily set, to limit the impact af malicious or faulty scripts on your applications This is especially great to implement some calculation or validation scripts, so very small scripts with a small, very well defined scope. Due to the safe nature of this runtime, you can pass writing this scripts to trusted users without compromising the integrity of the rest of your application.
->>>>>>> 1194539f
 
 On the other hand, this library requires a native library to be build, which adds some build complexity (requires Rust with cargo).
 
@@ -50,9 +46,24 @@
     // Set global variable. For supported types, see table below.
     context.setGlobal("a", "hello");
     // Get global variable. Always returns (boxed) Object or null. Type-check and cast on the java side. See table of supported types below.
+    // Get global variable. Always returns (boxed) Object or null. Type-check and cast on the java side. See table of supported types below.
     Object a = context.getGlobal("a");
     // Eval script. Always returns a (boxed) Object or null. Type-check and cast on the java side. See table of supported types below.
+    // Eval script. Always returns a (boxed) Object or null. Type-check and cast on the java side. See table of supported types below.
     Object v = context.eval("3 + 4");
+    assertEquals(7, (Integer)v);
+
+    // Set both a function from java as well as create a native JS function
+    context.setGlobal("f1", (String a) -> "Hello " + a);
+    context.eval("function f2(a) { return 'Hello from JS dear ' + a; };");
+
+    // Both functions can be called by using invoke
+    String r1 = (String) context.invoke("f1", "World");
+    assertEquals("Hello World", r1);
+
+    String r2 = (String) context.invoke("f2", "World");
+    assertEquals("Hello from JS dear World", r2);
+}
     assertEquals(7, (Integer)v);
 
     // Set both a function from java as well as create a native JS function
@@ -74,8 +85,9 @@
 
 The rust library seamlessly translates all supported Java types to JS types and back. Translation is always a copy operation so changes to an `object` created from a `Map` won't be written back to map, for example. A Java function imported into the JS context will be exported as `com.github.stefanrichterhuber.quickjs.QuickJSFunction`.
 All supported Java types can be used as globals, retrieved as globals or used as function parameters or return values and map values.
+The rust library seamlessly translates all supported Java types to JS types and back. Translation is always a copy operation so changes to an `object` created from a `Map` won't be written back to map, for example. A Java function imported into the JS context will be exported as `com.github.stefanrichterhuber.quickjs.QuickJSFunction`.
+All supported Java types can be used as globals, retrieved as globals or used as function parameters or return values and map values.
 
-<<<<<<< HEAD
 | Java type                                                   |      JS Type            |  Remark                                                                                                                                                                       |
 |-------------------------------------------------------------|:-----------------------:|-------------------------------------------------------------------------------------------------------------------------------------------------------------------------------|
 | `null`                                                      | `null`                  | Both js `null` and `undefined` are mapped to Java `null`.                                                                                                                     |
@@ -93,23 +105,6 @@
 | `java.util.function.BiConsumer<?, ?>`                       | `function`              | parameter could be any of the supported Java types                                                                                                                            |
 | `com.github.stefanrichterhuber.quickjs.VariadicFunction<?>` | `function`              | Java function with an `java.lang.Object` array (variardic parameters) as parameter, a generic solution when other functions don't work. Requires manual casts                 |
 | `com.github.stefanrichterhuber.quickjs.QuickJSFunction`     | `function`              | if js returns a function, its converted to a QuickJSFunction which can be called from Java or added back to the JS context where it will be transformed back to a function    |
-=======
-| Java type                                               |      JS Type            |  Remark                                                                                                                                                                       |
-|---------------------------------------------------------|:-----------------------:|-------------------------------------------------------------------------------------------------------------------------------------------------------------------------------|
-| `null`                                                  | `null`                  | Both js `null` and `undefined` are mapped to Java `null`.                                                                                                                       |
-| `java.lang.Integer`                                     | `int`                   | -                                                                                                                                                                             |
-| `java.lang.Double` / `java.lang.Float`                  | `float` ( 64-bit)       | rquickjs only supports 64-bit floats                                                                                                                                          |
-| `java.lang.String`                                      | `string`                | -                                                                                                                                                                             |
-| `java.lang.Boolean`                                     | `bool`                  | -                                                                                                                                                                             |
-| `java.util.Map<String, ?>`                              | `object`                | Key is expected to be a String, values can be of any of the supported Java types, including another map or functions!                                                         |
-| `java.lang.Iterable<?>`                                 | `array`                 | Iterable is copied value by value to JS array. JS arrays are converted to `java.util.ArrayList`. Values can be of any of the supported Java types.                            |
-| `java.lang.Object[]`                                    | `array`                 | Array is copied value by value to JS array.  If extracted back from JS, the array will always return as a `java.util.ArrayList`.                                              |
-| `java.util.function.Function<?,?>`                      | `function`              | both parameter and return type could be any of the supported Java types                                                                                                       |
-| `java.util.function.Supplier<?>`                        | `function`              | return type could be any of the supported Java types                                                                                                                          |
-| `java.util.function.BiFunction<?,?,?>`                  | `function`              | both parameters and return type could be any of the supported Java types                                                                                                      |
-| `java.util.function.Consumer<?>`                        | `function`              | parameter could be any of the supported Java types                                                                                                                            |
-| `com.github.stefanrichterhuber.quickjs.QuickJSFunction` | `function`              | if js returns a function, its converted to a QuickJSFunction which can be called from Java or added back to the JS context where it will be transformed back to a function    |
->>>>>>> 1194539f
 
 ### Logging
 
@@ -132,8 +127,4 @@
 3. `QuickJS` runtime.
 
 "Classic" Java JNI was preferred over the newer "Foreign Function and Memory API", since the native library is only planned to be used with Java so it could be tailored to its use. This allows more direct Rust - Java interactions like easily calling Java methods on objects or even create new Java objects using their constructor. A "Foreign Function an Memory API" approach would have resulted in a thinner native layer with far higher implementation effort on the Java side for all the type conversion, especially sacrificing the type and lifetime safety the current rust layer provides for the QuickJS runtime.
-<<<<<<< HEAD
-There are, however, a few unsafe hacks within the native layer, since the lifetime of the QuickJS runtime, context and an exported functions is not managed by the native Rust layer but by the Java runtime (therefore all of them implementing `java.lang.AutoClosable`), which requires conversion of boxed objects to raw pointers and back. A `java.lang.ref.Cleaner` is used in the `QuickJSRuntime` to ensure a cleanup if the runtime gets garbage collected without proper closing the runtime and dependent resources (contexts and functions).
-=======
-There are, however, a few unsafe hacks within the native layer, since the lifetime of the QuickJS runtime, context and an exported function is not managed by the native Rust layer but by the Java runtime (therefore all of them implementing `java.lang.AutoClosable`), which requires conversion of boxed objects to raw pointers and back.
->>>>>>> 1194539f
+There are, however, a few unsafe hacks within the native layer, since the lifetime of the QuickJS runtime, context and an exported functions is not managed by the native Rust layer but by the Java runtime (therefore all of them implementing `java.lang.AutoClosable`), which requires conversion of boxed objects to raw pointers and back. A `java.lang.ref.Cleaner` is used in the `QuickJSRuntime` to ensure a cleanup if the runtime gets garbage collected without proper closing the runtime and dependent resources (contexts and functions).